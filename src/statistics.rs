--- conflicted
+++ resolved
@@ -2,29 +2,6 @@
 
 use serde::{Deserialize, Serialize};
 
-<<<<<<< HEAD
-// キーストローク・綴り・表示文字列・語彙といった対象に関するタイピング中に使われることを意図した統計情報
-trait OnTypingStatistics {
-    /// 対象を打ち終えた時に呼ぶ
-    /// completely_correctはその対象を1回もミスタイプなしで打ち終えたかどうかを表す
-    /// 今回打ち終えた対象がラップ末だった場合にはtrueを返す
-    fn on_finished(
-        &mut self,
-        delta: usize,
-        completely_correct: bool,
-        elapsed_time: Duration,
-    ) -> bool;
-
-    /// 対象を統計に加えるときに呼ぶ
-    fn on_target_add(&mut self, delta: usize);
-
-    /// 対象をミスタイプしたときに呼ぶ
-    fn on_wrong(&mut self, delta: usize);
-}
-
-// タイピング中に変わることのない対象列に対しての統計情報
-=======
->>>>>>> b66688ce
 #[derive(Debug, Clone, PartialEq, Eq, Hash, Serialize, Deserialize)]
 pub struct OnTypingStatisticsTarget {
     // 対象を何個打ち終えたか
@@ -63,8 +40,6 @@
         }
     }
 
-<<<<<<< HEAD
-impl OnTypingStatistics for OnTypingStatisticsStaticTarget {
     fn on_finished(
         &mut self,
         delta: usize,
@@ -101,94 +76,9 @@
     }
 }
 
-// タイピング中に動的に変わりうる対象列に対しての統計情報
-// 基本的にはStaticTargetと同じだが理想的でない対象列になりうるという点が異なる
-// ex. キーストローク列は理想的な入力を行った場合とそうでない場合で全体の数が変わりうる
-#[derive(Debug, Clone, PartialEq, Eq, Hash, Serialize, Deserialize)]
-pub struct OnTypingStatisticsDynamicTarget {
-    finished_count: usize,
-    // クエリに対象は動的に何個あるか
-    whole_count: usize,
-    // クエリに対象は理想的には何個あるか
-    ideal_whole_count: usize,
-    completely_correct_count: usize,
-    wrong_count: usize,
-    // ラップ当たりの対象数
-    targets_per_lap: Option<NonZeroUsize>,
-    // 各ラップが末の経過時間
-    lap_end_time: Option<Vec<Duration>>,
-}
-
-impl OnTypingStatisticsDynamicTarget {
-    pub(crate) fn new(
-        finished_count: usize,
-        whole_count: usize,
-        ideal_whole_count: usize,
-        completely_correct_count: usize,
-        wrong_count: usize,
-        targets_per_lap: Option<NonZeroUsize>,
-        lap_end_time: Option<Vec<Duration>>,
-    ) -> Self {
-        assert_eq!(targets_per_lap.is_some(), lap_end_time.is_some());
-
-        Self {
-            finished_count,
-            whole_count,
-            ideal_whole_count,
-            completely_correct_count,
-            wrong_count,
-            targets_per_lap,
-            lap_end_time,
-        }
-    }
-
-    fn on_ideal_target_add(&mut self, delta: usize) {
-        self.ideal_whole_count += delta;
-    }
-}
-
-impl OnTypingStatistics for OnTypingStatisticsDynamicTarget {
-    fn on_finished(
-        &mut self,
-        delta: usize,
-        completely_correct: bool,
-        elapsed_time: Duration,
-    ) -> bool {
-        let lap_finish_num = if let Some(tpl) = &self.targets_per_lap {
-            ((self.finished_count + delta) / tpl.get()) - (self.finished_count / tpl.get())
-        } else {
-            0
-        };
-
-        if lap_finish_num != 0 {
-            for _ in 0..lap_finish_num {
-                self.lap_end_time.as_mut().unwrap().push(elapsed_time);
-            }
-        }
-
-=======
-    fn on_finished(&mut self, delta: usize, completely_correct: bool) {
->>>>>>> b66688ce
-        self.finished_count += delta;
-
-        if completely_correct {
-            self.completely_correct_count += delta;
-        }
-
-        lap_finish_num != 0
-    }
-
-    fn on_target_add(&mut self, delta: usize) {
-        self.whole_count += delta;
-    }
-
-    fn on_wrong(&mut self, delta: usize) {
-        self.wrong_count += delta;
-    }
-}
-
 pub(crate) enum LapRequest {
     KeyStroke(NonZeroUsize),
+    IdealKeyStroke(NonZeroUsize),
     Spell(NonZeroUsize),
     Chunk(NonZeroUsize),
 }
@@ -205,22 +95,21 @@
     this_ideal_key_stroke_wrong: bool,
     this_spell_wrong: bool,
     this_chunk_wrong: bool,
-<<<<<<< HEAD
-    last_key_stroke_elapsed_time: Option<Duration>,
-=======
     this_candidate_key_stroke_count: Option<usize>,
     this_ideal_candidate_key_stroke_count: Option<usize>,
     in_candidate_key_stroke_count: usize,
->>>>>>> b66688ce
+    last_key_stroke_elapsed_time: Option<Duration>,
 }
 
 impl OnTypingStatisticsManager {
     pub(crate) fn new(lap_request: LapRequest) -> Self {
         let mut key_stroke_targets_per_lap: Option<NonZeroUsize> = None;
+        let mut ideal_key_stroke_targets_per_lap: Option<NonZeroUsize> = None;
         let mut spell_targets_per_lap: Option<NonZeroUsize> = None;
         let mut chunk_targets_per_lap: Option<NonZeroUsize> = None;
 
         let mut key_stroke_lap_end_time: Option<Vec<Duration>> = None;
+        let mut ideal_key_stroke_lap_end_time: Option<Vec<Duration>> = None;
         let mut spell_lap_end_time: Option<Vec<Duration>> = None;
         let mut chunk_lap_end_time: Option<Vec<Duration>> = None;
 
@@ -229,6 +118,10 @@
                 key_stroke_targets_per_lap.replace(tpl);
                 key_stroke_lap_end_time.replace(vec![]);
             }
+            LapRequest::IdealKeyStroke(tpl) => {
+                ideal_key_stroke_targets_per_lap.replace(tpl);
+                ideal_key_stroke_lap_end_time.replace(vec![]);
+            }
             LapRequest::Spell(tpl) => {
                 spell_targets_per_lap.replace(tpl);
                 spell_lap_end_time.replace(vec![]);
@@ -240,9 +133,7 @@
         }
 
         Self {
-<<<<<<< HEAD
-            key_stroke: OnTypingStatisticsDynamicTarget::new(
-                0,
+            key_stroke: OnTypingStatisticsTarget::new(
                 0,
                 0,
                 0,
@@ -250,7 +141,15 @@
                 key_stroke_targets_per_lap,
                 key_stroke_lap_end_time,
             ),
-            spell: OnTypingStatisticsStaticTarget::new(
+            ideal_key_stroke: OnTypingStatisticsTarget::new(
+                0,
+                0,
+                0,
+                0,
+                ideal_key_stroke_targets_per_lap,
+                ideal_key_stroke_lap_end_time,
+            ),
+            spell: OnTypingStatisticsTarget::new(
                 0,
                 0,
                 0,
@@ -258,7 +157,7 @@
                 spell_targets_per_lap,
                 spell_lap_end_time,
             ),
-            chunk: OnTypingStatisticsStaticTarget::new(
+            chunk: OnTypingStatisticsTarget::new(
                 0,
                 0,
                 0,
@@ -266,23 +165,14 @@
                 chunk_targets_per_lap,
                 chunk_lap_end_time,
             ),
-=======
-            key_stroke: OnTypingStatisticsTarget::new(0, 0, 0, 0),
-            ideal_key_stroke: OnTypingStatisticsTarget::new(0, 0, 0, 0),
-            spell: OnTypingStatisticsTarget::new(0, 0, 0, 0),
-            chunk: OnTypingStatisticsTarget::new(0, 0, 0, 0),
->>>>>>> b66688ce
             this_key_stroke_wrong: false,
             this_ideal_key_stroke_wrong: false,
             this_spell_wrong: false,
             this_chunk_wrong: false,
-<<<<<<< HEAD
-            last_key_stroke_elapsed_time: None,
-=======
             this_candidate_key_stroke_count: None,
             this_ideal_candidate_key_stroke_count: None,
             in_candidate_key_stroke_count: 0,
->>>>>>> b66688ce
+            last_key_stroke_elapsed_time: None,
         }
     }
 
@@ -321,13 +211,10 @@
         let mut is_lap_end = false;
 
         if is_correct {
-<<<<<<< HEAD
+            self.in_candidate_key_stroke_count += 1;
             is_lap_end = self
                 .key_stroke
                 .on_finished(1, !self.this_key_stroke_wrong, elapsed_time);
-=======
-            self.in_candidate_key_stroke_count += 1;
-            self.key_stroke.on_finished(1, !self.this_key_stroke_wrong);
 
             // 次打つインデックス(実際のキーストローク内インデックス)
             let in_actual_candidate_new_index = self.in_candidate_key_stroke_count;
@@ -336,11 +223,13 @@
             if self.calc_ideal_key_stroke_index(in_actual_candidate_new_index - 1)
                 != self.calc_ideal_key_stroke_index(in_actual_candidate_new_index)
             {
-                self.ideal_key_stroke
-                    .on_finished(1, !self.this_ideal_key_stroke_wrong);
+                self.ideal_key_stroke.on_finished(
+                    1,
+                    !self.this_ideal_key_stroke_wrong,
+                    elapsed_time,
+                );
                 self.this_ideal_key_stroke_wrong = false;
             }
->>>>>>> b66688ce
         } else {
             self.key_stroke.on_wrong(1);
             self.ideal_key_stroke.on_wrong(1);
@@ -376,12 +265,8 @@
         key_stroke_whole_count: usize,
         key_stroke_ideal_whole_count: usize,
         spell_count: usize,
-<<<<<<< HEAD
     ) -> bool {
-=======
-    ) {
         self.in_candidate_key_stroke_count = 0;
->>>>>>> b66688ce
         self.key_stroke.on_target_add(key_stroke_whole_count);
         self.ideal_key_stroke
             .on_target_add(key_stroke_ideal_whole_count);
